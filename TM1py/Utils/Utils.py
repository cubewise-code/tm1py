--- conflicted
+++ resolved
@@ -1,6 +1,8 @@
 import collections
 import json
 import sys
+import warnings
+
 import pandas as pd
 
 from TM1py.Objects.Server import Server
@@ -201,11 +203,11 @@
 
     cells = {}
     for z in range(cardinality[2]):
-        zHeader = headers[2][z]['name']
+        z_header = headers[2][z]['name']
         page = []
         for x in range(cardinality[0]):
-            xHeader = headers[0][x]['name']
-            row = [xHeader]
+            x_header = headers[0][x]['name']
+            row = [x_header]
             for y in range(cardinality[1]):
                 cell_addr = (x + cardinality[0] * y + cardinality[0] * cardinality[1] * z)
                 raw_value = raw_cellset_as_dict['Cells'][cell_addr]['Value'] or 0
@@ -214,7 +216,7 @@
                 else:
                     row.append(raw_value)
             page.append(row)
-        cells[zHeader] = page
+        cells[z_header] = page
 
     return {'titles': titles, 'headers': headers, 'cells': cells}
 
@@ -243,28 +245,12 @@
     headers = []
     for axis in range(dimensionality):
         members = []
-<<<<<<< HEAD
-        for t_index in range(cardinality[axis]):
-            tuples_as_dict = raw_cellset_as_dict['Axes'][axis]['Tuples'][t_index]['Members']
-            members_on_row = [
-                {k: v for (k, v) in zip(
-                    ['Name'] + list(member['Element'].keys()),
-                    [member['Name']] + list(member['Element'].values()))}
-                for member in tuples_as_dict]
-            if len(members_on_row) == 1:
-                name = members_on_row[0]['Name']
-            else:
-                name = ' / '.join(tuple(member['Name'] for member in members_on_row))
-            members.append({'name': name, 'members':members_on_row})
-        if axis == dimensionality - 1 and cardinality[axis] == 1:
-=======
         for tindex in range(cardinality[axis]):
             tuples_as_dict = raw_cellset_as_dict['Axes'][axis]['Tuples'][tindex]['Members']
             name = ' / '.join(tuple(member['Name'] for member in tuples_as_dict))
-            members.append({'name': name, 'members':tuples_as_dict})
-
-        if (axis == dimensionality -1 and cardinality[axis] == 1):
->>>>>>> 5906cfc3
+            members.append({'name': name, 'members': tuples_as_dict})
+
+        if axis == dimensionality - 1 and cardinality[axis] == 1:
             titles = members
         else:
             headers.append(members)
@@ -291,6 +277,21 @@
     :param element_unique_names: tuple of element unique names ([dim1].[hier1].[elem1], ... )
     :return: tuple of element names: (elem1, elem2, ... )
     """
+    warnings.simplefilter('always', PendingDeprecationWarning)
+    warnings.warn(
+        "Function deprecated and will be removed. Use element_names_from_element_unique_names instead.",
+        PendingDeprecationWarning
+    )
+    warnings.simplefilter('default', PendingDeprecationWarning)
+    return element_names_from_element_unique_names(element_unique_names)
+
+
+def element_names_from_element_unique_names(element_unique_names):
+    """ Get tuple of simple element names from the full element unique names
+
+    :param element_unique_names: tuple of element unique names ([dim1].[hier1].[elem1], ... )
+    :return: tuple of element names: (elem1, elem2, ... )
+    """
     return tuple([unique_name[unique_name.rfind('].[') + 3:-1]
                   for unique_name
                   in element_unique_names])
@@ -322,26 +323,30 @@
     :param sort_values: Boolean to control sorting in result DataFrame
     :return: 
     """
-    cellset_clean = {}
-    for coordinates, cell in cellset.items():
-        element_names = element_names_from_element_unqiue_names(coordinates)
-        cellset_clean[element_names] = cell['Value'] if cell else None
-
-    dimension_names = tuple([unique_name[1:unique_name.find('].[')] for unique_name in coordinates])
-
-    # create index
-    keylist = list(cellset_clean.keys())
-    index = pd.MultiIndex.from_tuples(keylist, names=dimension_names)
-
-    # create DataFrame
-    values = list(cellset_clean.values())
-    df = pd.DataFrame(values, index=index, columns=["Values"])
-
-    if not multiindex:
-        df.reset_index(inplace=True)
-        if sort_values:
-            df.sort_values(inplace=True, by=list(dimension_names))
-    return df
+    try:
+        cellset_clean = {}
+        for coordinates, cell in cellset.items():
+            element_names = element_names_from_element_unique_names(coordinates)
+            cellset_clean[element_names] = cell['Value'] if cell else None
+        dimension_names = tuple(unique_name[1:unique_name.find('].[')] for unique_name in coordinates)
+
+        # create index
+        keylist = list(cellset_clean.keys())
+        index = pd.MultiIndex.from_tuples(keylist, names=dimension_names)
+
+        # create DataFrame
+        values = list(cellset_clean.values())
+        df = pd.DataFrame(values, index=index, columns=["Values"])
+
+        if not multiindex:
+            df.reset_index(inplace=True)
+            if sort_values:
+                df.sort_values(inplace=True, by=list(dimension_names))
+        return df
+    except UnboundLocalError:
+        message = "Can't build Dataframe from empty cellset. " \
+                  "Make sure the underlying MDX / View is not fully zero suppressed."
+        raise ValueError(message)
 
 
 def build_cellset_from_pandas_dataframe(df):
