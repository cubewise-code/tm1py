--- conflicted
+++ resolved
@@ -111,11 +111,7 @@
     return content_as_dict
 
 
-<<<<<<< HEAD
 def build_ui_arrays_from_cellset(raw_cellset_as_dict, value_precision):
-=======
-def build_arrays_from_cellset(raw_cellset_as_dict, value_precision=None):
->>>>>>> 797406aa
     """ Transform raw 1,2 or 3-dimension cellset data into concise dictionary
 
     * Useful for grids or charting libraries that want an array of cell values per row
@@ -173,17 +169,10 @@
                 ordinal_cells += 1
             pages[yHeader] = row
         cells[zHeader] = pages
-
-<<<<<<< HEAD
     return {'titles': titles, 'headers': headers, 'cells': cells}
 
 
 def build_ui_dygraph_arrays_from_cellset(raw_cellset_as_dict, value_precision=None):
-=======
-    return {'titles':titles, 'headers':headers, 'cells':cells}
-
-def build_dygraph_arrays_from_cellset(raw_cellset_as_dict, value_precision=None):
->>>>>>> 797406aa
     """ Transform raw 1,2 or 3-dimension cellset data into dygraph-friendly format
 
     * Useful for grids or charting libraries that want an array of cell values per column
