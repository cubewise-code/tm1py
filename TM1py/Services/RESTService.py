# -*- coding: utf-8 -*-
import functools
import sys
<<<<<<< HEAD
from base64 import b64encode, b64decode
=======
from base64 import b64encode
>>>>>>> 9723ca7f

import requests

from TM1py.Exceptions import TM1pyException

# import Http-Client depending on pyhton version
if sys.version[0] == '2':
    import httplib as http_client
else:
    import http.client as http_client


def httpmethod(func):
    """ Higher Order Function to wrap the GET, POST, PATCH, PUT, DELETE methods

        Takes care of:
        - encoding of url and payload
        - verifying response. Throws TM1pyException if StatusCode of Response is not OK
    """

    @functools.wraps(func)
    def wrapper(self, request, data=''):
        # Encoding
        request, data = self._url_and_body(request=request, data=data)
        # Do Request
        response = func(self, request, data)
        # Verify
        self.verify_response(response=response)
        return response

    return wrapper


class RESTService:
    """ Low level communication with TM1 instance through HTTP.
        Allows to execute HTTP Methods
            - GET
            - POST
            - PATCH
            - DELETE

        Takes Care of 
            - Encodings
            - TM1 User-Login
            - HTTP Headers
            - HTTP Session Management
            - Response Handling

        Based on requests module

    """

    HEADERS = {'Connection': 'keep-alive',
               'User-Agent': 'TM1py',
               'Content-Type': 'application/json; odata.streaming=true; charset=utf-8',
               'Accept': 'application/json;odata.metadata=none,text/plain',
               'TM1-SessionContext': 'TM1py'}

    def __init__(self, **kwargs):
        """ Create an instance of RESTService

        :param address: String - address of the TM1 instance
        :param port: Int - HTTPPortNumber as specified in the tm1s.cfg
        :param base_url - base url e.g. https://localhost:12354/api/v1
        :param user: String - name of the user
        :param password String - password of the user
        :param namespace String - optional CAM namespace
        :param ssl: boolean -  as specified in the tm1s.cfg
        :param session_id: String - TM1SessionId e.g. q7O6e1w49AixeuLVxJ1GZg
        :param session_context: String - Name of the Application. Controls "Context" column in Arc / TM1top.
        If None, use default: TM1py
        :param logging: boolean - switch on/off verbose http logging into sys.stdout
        """
        self._ssl = kwargs['ssl'].upper() == "TRUE" if isinstance(kwargs['ssl'], str) else kwargs['ssl']
        self._address = kwargs['address'] if 'address' in kwargs else None
        self._port = kwargs['port'] if 'port' in kwargs else None
        self._verify = False
        if 'base_url' in kwargs:
            self._base_url = kwargs['base_url']
        else:
            self._base_url = "http{}://{}:{}".format(
                's' if self._ssl else '',
                'localhost' if len(self._address) == 0 else self._address,
                self._port)
        self._version = None
        self._headers = self.HEADERS.copy()
        if "session_context" in kwargs:
            self._headers["TM1-SessionContext"] = kwargs["session_context"]
        self.disable_http_warnings()
        # re-use or create tm1 http session
        self._s = requests.session()
        if "session_id" in kwargs:
            self._s.cookies.set("TM1SessionId", kwargs["session_id"])
        else:
            self._start_session(**kwargs)
        # Logging
        if 'logging' in kwargs:
            if kwargs['logging'].upper() == "TRUE" if isinstance(kwargs['logging'], str) else kwargs['logging']:
                http_client.HTTPConnection.debuglevel = 1

    def __enter__(self):
        return self

    def __exit__(self, exception_type, exception_value, traceback):
        self.logout()

    @httpmethod
    def GET(self, request, data=''):
        """ Perform a GET request against TM1 instance

        :param request: String, for instance : /api/v1/Cubes?$top=1
        :param data: String, empty
        :return: String, the response as text
        """
        return self._s.get(url=request, headers=self._headers, data=data, verify=self._verify)

    @httpmethod
    def POST(self, request, data):
        """ POST request against the TM1 instance

        :param request: String, /api/v1/Cubes
        :param data: String, the payload (json)
        :return:  String, the response as text
        """
        return self._s.post(url=request, headers=self._headers, data=data, verify=self._verify)

    @httpmethod
    def PATCH(self, request, data):
        """ PATCH request against the TM1 instance

        :param request: String, for instance : /api/v1/Dimensions('plan_business_unit')
        :param data: String, the payload (json)
        :return: String, the response as text
        """
        return self._s.patch(url=request, headers=self._headers, data=data, verify=self._verify)

    @httpmethod
    def DELETE(self, request, data=''):
        """ Delete request against TM1 instance

        :param request:  String, for instance : /api/v1/Dimensions('plan_business_unit')
        :param data: String, empty
        :return: String, the response in text
        """
        return self._s.delete(url=request, headers=self._headers, data=data, verify=self._verify)

    def logout(self):
        """ End TM1 Session and HTTP session

        """
        self._headers["Connection"] = "close"
        # Easier to ask for forgiveness than permission
        try:
            # ProductVersion >= TM1 10.2.2 FP 6
            self.POST('/api/v1/ActiveSession/tm1.Close', '')
        except TM1pyException:
            # ProductVersion < TM1 10.2.2 FP 6
            self.POST('/api/logout', '')
        self._s.close()

    def _start_session(self, retry=0, **kwargs):
        """ perform a simple GET request (Ask for the TM1 Version) to start a session

        """
        # Authorization [Basic, CAM] through Headers
        token = self._build_authorization_token(
            kwargs['user'],
            kwargs['password'],
            kwargs['namespace'] if 'namespace' in kwargs else None)
        self.add_http_header('Authorization', token)
        request = '/api/v1/Configuration/ProductVersion/$value'
        try:
            response = self.GET(request=request)
            self._version = response.text
        except TM1pyException as ex:
            # if unauthorized and first retry, retry with b64 decode pwd
            if ex.status_code == 401 and retry == 0:
                kwargs['password'] = self.decrypt_password(kwargs['password'])
                self._start_session(retry=retry + 1, **kwargs)
            else:
                raise ex
        finally:
            # After we have session cookie, drop the Authorization Header
            self.remove_http_header('Authorization')

    def decrypt_password(self, encrypted_password):
        """ b64 decoding

        :param encrypted_password: encrypted password with b64
        :return: password in plain text
        """
        return b64decode(encrypted_password).decode("UTF-8")

    def _url_and_body(self, request, data):
        """ create proper url and payload

        """
        url = self._base_url + request
        url = url.replace(' ', '%20').replace('#', '%23')
        data = data.encode('utf-8')
        return url, data

    def is_connected(self):
        """ Check if Connection to TM1 Server is established.

        :Returns:
            Boolean
        """
        try:
            self.GET('/api/v1/Configuration/ServerName/$value', '')
            return True
        except:
            return False

    @property
    def version(self):
        return self._version

    @property
    def session_id(self):
        return self._s.cookies["TM1SessionId"]

    @staticmethod
    def verify_response(response):
        """ check if Status Code is OK

        :Parameters:
            `response`: String
                the response that is returned from a method call

        :Exceptions:
            TM1pyException, raises TM1pyException when Code is not 200, 204 etc.
        """
        if not response.ok:
            raise TM1pyException(response.text, status_code=response.status_code, reason=response.reason)

    @staticmethod
    def _build_authorization_token(user, password, namespace=None, **kwargs):
        """ Build the Authorization Header for CAM and Native Security

        """
        if namespace:
            token = 'CAMNamespace ' + b64encode(
                str.encode("{}:{}:{}".format(user, password, namespace))).decode("ascii")
        else:
            token = 'Basic ' + b64encode(
                str.encode("{}:{}".format(user, password))).decode("ascii")
        return token

    @staticmethod
    def disable_http_warnings():
        # disable HTTP verification warnings from requests library
        requests.packages.urllib3.disable_warnings()

    def get_http_header(self, key):
        return self._headers[key]

    def add_http_header(self, key, value):
        self._headers[key] = value

    def remove_http_header(self, key):
        if key in self._headers:
            self._headers.pop(key)<|MERGE_RESOLUTION|>--- conflicted
+++ resolved
@@ -1,11 +1,8 @@
 # -*- coding: utf-8 -*-
 import functools
 import sys
-<<<<<<< HEAD
 from base64 import b64encode, b64decode
-=======
-from base64 import b64encode
->>>>>>> 9723ca7f
+
 
 import requests
 
