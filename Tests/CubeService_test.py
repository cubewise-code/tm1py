import base64
import configparser
import unittest
import uuid
from pathlib import Path

from TM1py import Element, Hierarchy, Dimension
from TM1py.Objects import Cube
from TM1py.Objects import Rules
from TM1py.Services import TM1Service
from .Utils import skip_if_insufficient_version, skip_if_deprecated_in_version


class TestCubeService(unittest.TestCase):
    tm1: TM1Service
    prefix = "TM1py_Tests_Cube_"

    cube_name = prefix + "some_name"
    cube_name_to_delete = prefix + "Some_Other_Name"
    control_cube_name = '}' + prefix + 'some_control_cube_name'
    dimension_names = [
        prefix + "dimension1",
        prefix + "dimension2",
        prefix + "dimension3"]

    def setUp(self):

        # Connection to TM1
        self.config = configparser.ConfigParser()
        self.config.read(Path(__file__).parent.joinpath('config.ini'))
        self.tm1 = TM1Service(**self.config['tm1srv01'])

        for dimension_name in self.dimension_names:
            elements = [Element('Element {}'.format(str(j)), 'Numeric') for j in range(1, 1001)]
            hierarchy = Hierarchy(dimension_name=dimension_name,
                                  name=dimension_name,
                                  elements=elements)
            dimension = Dimension(dimension_name, [hierarchy])
            if not self.tm1.dimensions.exists(dimension.name):
                self.tm1.dimensions.create(dimension)

        # Build Cube
        cube = Cube(self.cube_name, self.dimension_names)
        if not self.tm1.cubes.exists(self.cube_name):
            self.tm1.cubes.create(cube)
        c = Cube(self.cube_name, dimensions=self.dimension_names, rules=Rules(''))
        if self.tm1.cubes.exists(c.name):
            self.tm1.cubes.delete(c.name)
        self.tm1.cubes.create(c)

        # Build Control Cube
        control_cube = Cube(self.control_cube_name, self.dimension_names)
        if not self.tm1.cubes.exists(self.control_cube_name):
            self.tm1.cubes.create(control_cube)
        c = Cube(self.control_cube_name, dimensions=self.dimension_names, rules=Rules(''))
        if self.tm1.cubes.exists(c.name):
            self.tm1.cubes.delete(c.name)
        self.tm1.cubes.create(c)

    def test_get_cube(self):
        c = self.tm1.cubes.get(self.cube_name)
        self.assertIsInstance(c, Cube)
        self.assertEqual(c.dimensions, self.dimension_names)

        cubes = self.tm1.cubes.get_all()
        control_cubes = self.tm1.cubes.get_control_cubes()
        model_cubes = self.tm1.cubes.get_model_cubes()
        self.assertEqual(len(cubes), len(control_cubes + model_cubes))

    def test_update_cube(self):
        c = self.tm1.cubes.get(self.cube_name)
        c.rules = Rules("SKIPCHECK;\nFEEDERS;")
        self.tm1.cubes.update(c)
        # test if rule was actually updated
        c = self.tm1.cubes.get(self.cube_name)
        self.assertEqual(c.rules.text, "SKIPCHECK;\nFEEDERS;")
        self.assertTrue(c.skipcheck)

    def test_get_control_cubes(self):
        control_cubes = self.tm1.cubes.get_control_cubes()
        self.assertGreater(len(control_cubes), 0)
        for cube in control_cubes:
            self.assertTrue(cube.name.startswith("}"))

    def test_get_model_cubes(self):
        model_cubes = self.tm1.cubes.get_model_cubes()
        self.assertGreater(len(model_cubes), 0)
        for cube in model_cubes:
            self.assertFalse(cube.name.startswith("}"))

    def test_get_dimension_names(self):
        dimension_names = self.tm1.cubes.get_dimension_names(self.cube_name)
        self.assertEqual(dimension_names, self.dimension_names)

    def test_get_random_intersection(self):
        intersection1 = self.tm1.cubes.get_random_intersection(cube_name=self.cube_name, unique_names=False)
        intersection2 = self.tm1.cubes.get_random_intersection(cube_name=self.cube_name, unique_names=False)
        self.assertNotEqual(intersection1, intersection2)
        intersection1 = self.tm1.cubes.get_random_intersection(cube_name=self.cube_name, unique_names=True)
        intersection2 = self.tm1.cubes.get_random_intersection(cube_name=self.cube_name, unique_names=True)
        self.assertNotEqual(intersection1, intersection2)

    def test_exists(self):
        self.assertTrue(self.tm1.cubes.exists(self.cube_name))
        self.assertFalse(self.tm1.cubes.exists(uuid.uuid4()))

    def test_create_delete_cube(self):
        cube_name = self.cube_name_to_delete
        # element with index 0 is Sandboxes
        dimension_names = self.tm1.dimensions.get_all_names()[1:3]
        cube = Cube(cube_name, dimension_names)

        all_cubes_before = self.tm1.cubes.get_all_names()
        self.tm1.cubes.update_or_create(cube)
        all_cubes_after = self.tm1.cubes.get_all_names()
        self.assertEqual(
            len(all_cubes_before) + 1,
            len(all_cubes_after))
        self.assertEqual(
            self.tm1.cubes.get_dimension_names(cube_name),
            dimension_names)

        all_cubes_before = self.tm1.cubes.get_all_names()
        self.tm1.cubes.delete(cube_name)
        all_cubes_after = self.tm1.cubes.get_all_names()
        self.assertEqual(len(all_cubes_before) - 1, len(all_cubes_after))

    def test_get_all_names(self):
        all_cubes_before = self.tm1.cubes.get_all_names()
        cubes_with_rules = self.tm1.cubes.get_all_names_with_rules()
        cubes_without_rules = self.tm1.cubes.get_all_names_without_rules()

        self.assertEqual(len(all_cubes_before), len(cubes_with_rules) + len(cubes_without_rules))

        self.assertNotEqual(len(self.tm1.cubes.get_all_names()),
                            len(self.tm1.cubes.get_all_names(skip_control_cubes=True)))

        cube_name = self.prefix + "Some_Other_Name"
        dimension_names = self.tm1.dimensions.get_all_names()[1:3]
        cube = Cube(cube_name, dimension_names)
        self.tm1.cubes.update_or_create(cube)
        self.assertEqual(len(cubes_without_rules) + 1, len(self.tm1.cubes.get_all_names_without_rules()))
        self.assertEqual(len(cubes_with_rules), len(self.tm1.cubes.get_all_names_with_rules()))

        cube.rules = "SKIPCHECK"
        self.tm1.cubes.update(cube)
        self.assertEqual(len(cubes_with_rules) + 1, len(self.tm1.cubes.get_all_names_with_rules()))
        self.assertEqual(len(cubes_without_rules), len(self.tm1.cubes.get_all_names_without_rules()))

        self.tm1.cubes.delete(cube_name)

        cube = self.tm1.cubes.get(self.control_cube_name)
        cube.rules = "SKIPCHECK"
        self.tm1.cubes.update(cube)
        self.assertNotEqual(self.tm1.cubes.get_all_names_with_rules(),
                            self.tm1.cubes.get_all_names_with_rules(skip_control_cubes=True))
        self.assertNotEqual(self.tm1.cubes.get_all_names_without_rules(),
                            self.tm1.cubes.get_all_names_without_rules(skip_control_cubes=True))

    @skip_if_insufficient_version(version="11.4")
    def test_get_storage_dimension_order(self):
        dimensions = self.tm1.cubes.get_storage_dimension_order(cube_name=self.cube_name)
        self.assertEqual(dimensions, self.dimension_names)

    def test_search_for_dimension_happy_case(self):
        cube_names = self.tm1.cubes.search_for_dimension(self.dimension_names[0])
        self.assertEqual([self.cube_name, self.control_cube_name], cube_names)

    def test_search_for_dimension_no_match(self):
        cube_names = self.tm1.cubes.search_for_dimension("NotADimensionName")
        self.assertEqual([], cube_names)

    def test_search_for_dimension_case_insensitive(self):
        cube_names = self.tm1.cubes.search_for_dimension(self.dimension_names[1].upper())
        self.assertEqual([self.cube_name, self.control_cube_name], cube_names)

    def test_search_for_dimension_space_insensitive(self):
        cube_names = self.tm1.cubes.search_for_dimension(" " + self.dimension_names[2] + " ")
        self.assertEqual([self.cube_name, self.control_cube_name], cube_names)

    def test_search_for_dimension_substring_happy_case(self):
        cubes = self.tm1.cubes.search_for_dimension_substring(substring=self.dimension_names[0])
        self.assertEqual(
            {self.cube_name: [self.dimension_names[0]], self.control_cube_name: [self.dimension_names[0]]},
            cubes)

    def test_search_for_dimension_substring_case_insensitive(self):
        cubes = self.tm1.cubes.search_for_dimension_substring(substring=self.dimension_names[1].upper())
        self.assertEqual(
            cubes,
            {self.cube_name: [self.dimension_names[1]], self.control_cube_name: [self.dimension_names[1]]})

    def test_search_for_dimension_substring_space_insensitive(self):
        cubes = self.tm1.cubes.search_for_dimension_substring(substring=" " + self.dimension_names[2] + " ")
        self.assertEqual(
            cubes,
            {self.cube_name: [self.dimension_names[2]], self.control_cube_name: [self.dimension_names[2]]})

    def test_search_for_dimension_substring_no_match(self):
        cubes = self.tm1.cubes.search_for_dimension_substring(substring="NotADimensionName")
        self.assertEqual({}, cubes)

    def test_search_for_dimension_substring_skip_control_cubes_true(self):
        cubes = self.tm1.cubes.search_for_dimension_substring(substring="}cubes", skip_control_cubes=True)
        self.assertEqual({}, cubes)

    @skip_if_deprecated_in_version(version="12")
    def test_search_for_dimension_substring_skip_control_cubes_false_v11(self):
        cubes = self.tm1.cubes.search_for_dimension_substring(substring="}cubes", skip_control_cubes=False)
        self.assertEqual(cubes['}CubeProperties'], ['}Cubes'])

    @skip_if_insufficient_version(version="12")
    def test_search_for_dimension_substring_skip_control_cubes_false_v12(self):
        cubes = self.tm1.cubes.search_for_dimension_substring(substring="}cubes", skip_control_cubes=False)
        self.assertEqual(cubes['}CubeSecurity'], ['}Cubes'])

    def test_get_number_of_cubes(self):
        number_of_cubes = self.tm1.cubes.get_number_of_cubes()
        self.assertIsInstance(number_of_cubes, int)

    @skip_if_insufficient_version(version="11.4")
    def test_update_storage_dimension_order(self):
        self.tm1.cubes.update_storage_dimension_order(
            cube_name=self.cube_name,
            dimension_names=reversed(self.dimension_names))
        dimensions = self.tm1.cubes.get_storage_dimension_order(self.cube_name)
        self.assertEqual(
            list(reversed(dimensions)),
            self.dimension_names)

    @skip_if_insufficient_version(version="11.6")
    @skip_if_deprecated_in_version(version="12")
    def test_load(self):
        response = self.tm1.cubes.load(cube_name=self.cube_name)
        self.assertTrue(response.ok)

    @skip_if_insufficient_version(version="11.6")
    @skip_if_deprecated_in_version(version="12")
    def test_unload(self):
        response = self.tm1.cubes.unload(cube_name=self.cube_name)
        self.assertTrue(response.ok)

    def test_lock(self):
        response = self.tm1.cubes.lock(cube_name=self.cube_name)
        self.assertTrue(response.ok)

    def test_unlock(self):
        self.tm1.cubes.lock(cube_name=self.cube_name)
        response = self.tm1.cubes.unlock(cube_name=self.cube_name)
        self.assertTrue(response.ok)

    def test_check_rules_without_errors(self):
        errors = self.tm1.cubes.check_rules(cube_name=self.cube_name)
        self.assertEqual(0, len(errors))

    def test_check_rules_with_errors(self):
        cube = self.tm1.cubes.get(cube_name=self.cube_name)
        cube.rules = "SKIPCHECK"
        self.tm1.cubes.update(cube)

        errors = self.tm1.cubes.check_rules(cube_name=self.cube_name)
        self.assertEqual(1, len(errors))

    def test_search_for_rule_substring_no_match(self):
        cubes = self.tm1.cubes.search_for_rule_substring(substring="find_nothing")
        self.assertEqual(0, len(cubes))

    def test_search_for_rule_substring_happy_case(self):
        cube = self.tm1.cubes.get(cube_name=self.cube_name)
        cube.rules = "SKIPCHECK;\n#find_me_comment"
        self.tm1.cubes.update(cube)

        cubes = self.tm1.cubes.search_for_rule_substring(substring="find_me_comment")
        self.assertEqual(self.cube_name, cubes[0].name)

    def test_search_for_rule_substring_skip_control_cubes_false(self):
        cube = self.tm1.cubes.get(self.control_cube_name)
        cube.rules = "SKIPCHECK;\n[]=N:1;\n#find_me_comment\nFEEDERS;"
        self.tm1.cubes.update(cube)

        cubes = self.tm1.cubes.search_for_rule_substring(substring="find_me_comment", skip_control_cubes=False)
        self.assertEqual(self.control_cube_name, cubes[0].name)

    def test_search_for_rule_substring_space_insensitive(self):
        cube = self.tm1.cubes.get(self.cube_name)
        cube.rules = "SKIPCHECK;\n[]=N:2;\n#find_me_comment\nFEEDERS;"
        self.tm1.cubes.update(cube)

        cubes = self.tm1.cubes.search_for_rule_substring(substring="find _me _COMMENT", skip_control_cubes=False)
        self.assertEqual(self.cube_name, cubes[0].name)

    def test_search_for_rule_substring_skip_control_cubes_true(self):
        cube = self.tm1.cubes.get(self.control_cube_name)
        cube.rules = "SKIPCHECK;\n#find_me_comment"
        self.tm1.cubes.update(cube)

        cubes = self.tm1.cubes.search_for_rule_substring(substring="find_control_comment", skip_control_cubes=True)
        self.assertEqual(0, len(cubes))

    def test_get_measure_dimension(self):
        measure_dimension = self.tm1.cubes.get_measure_dimension(self.cube_name)

        self.assertEqual(self.dimension_names[-1], measure_dimension)

    def test_toggle_cube_rule(self):
        uncommented = Rules("#comment1\nFEEDSTRINGS;\nUNDEFVALS;\n#comment2\nSKIPCHECK;\n#comment3\n#comment4\n[" \
                            "]=N:2;\n#find_me_comment\nFEEDERS;\n#comment5\n[]=>DB(some_cube);\n#comment6")
        c = self.tm1.cubes.get(self.cube_name)
        c.rules = uncommented
        self.tm1.cubes.update(c)

        self.assertEqual(self.tm1.cubes.get(c.name).has_rules, True)

        # test disabling
        self.tm1.cubes.disable_cube_rule(c, sections=['FEEDSTRINGS'])
        self.tm1.cubes.enable_cube_rule(c, sections=['FEEDSTRINGS'])
        self.assertEqual(c.rules.text, uncommented.text)

        self.tm1.cubes.disable_cube_rule(c, sections=['UNDEFVALS'])
        self.tm1.cubes.enable_cube_rule(c, sections=['UNDEFVALS'])
        self.assertEqual(c.rules.text, uncommented.text)

        self.tm1.cubes.disable_cube_rule(c, sections=['SKIPCHECK', 'FEEDERS'])
        self.tm1.cubes.enable_cube_rule(c, sections=['SKIPCHECK', 'FEEDERS'])
        self.assertEqual(c.rules.text, uncommented.text)

        self.tm1.cubes.disable_cube_rule(c)
        self.assertEqual(c.rules.text.startswith('# B64 ENCODED RULE='), True)

<<<<<<< HEAD
        cells = {('Element 1', 'Element 1', 'Element 1'): 1}
        self.tm1.cells.write_values(self.cube_name, cells)

=======
>>>>>>> 740aada0
        self.tm1.cubes.enable_cube_rule(c)
        self.assertEqual(c.rules.text, uncommented.text)

    def tearDown(self):
        self.tm1.cubes.delete(self.cube_name)
        if self.tm1.cubes.exists(self.cube_name_to_delete):
            self.tm1.cubes.delete(self.cube_name_to_delete)
        for dimension in self.dimension_names:
            self.tm1.dimensions.delete(dimension)
        self.tm1.logout()


if __name__ == '__main__':
    unittest.main()<|MERGE_RESOLUTION|>--- conflicted
+++ resolved
@@ -28,7 +28,7 @@
         # Connection to TM1
         self.config = configparser.ConfigParser()
         self.config.read(Path(__file__).parent.joinpath('config.ini'))
-        self.tm1 = TM1Service(**self.config['tm1srv01'])
+        self.tm1 = TM1Service(**self.config['tm1srv04'])
 
         for dimension_name in self.dimension_names:
             elements = [Element('Element {}'.format(str(j)), 'Numeric') for j in range(1, 1001)]
@@ -327,12 +327,9 @@
         self.tm1.cubes.disable_cube_rule(c)
         self.assertEqual(c.rules.text.startswith('# B64 ENCODED RULE='), True)
 
-<<<<<<< HEAD
         cells = {('Element 1', 'Element 1', 'Element 1'): 1}
         self.tm1.cells.write_values(self.cube_name, cells)
 
-=======
->>>>>>> 740aada0
         self.tm1.cubes.enable_cube_rule(c)
         self.assertEqual(c.rules.text, uncommented.text)
 
